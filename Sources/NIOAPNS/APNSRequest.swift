--- conflicted
+++ resolved
@@ -9,19 +9,11 @@
 import NIOHTTP1
 import NIOHTTP2
 
-<<<<<<< HEAD
-public protocol APNotification: Codable {
-    var aps: APSPayload { get }
-}
-
-public struct APNS: APNotification {
-=======
 public protocol APNSNotificationProtocol: Codable {
     var aps: APSPayload { get }
 }
 
 public struct APNSNotification: APNSNotificationProtocol {
->>>>>>> d8de5ede
     public var aps: APSPayload
     public init(aps: APSPayload) {
         self.aps = aps
